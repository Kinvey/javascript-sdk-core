import * as pick from 'lodash/pick';
import { StorageProvider as StorageProviderEnum, repositoryProvider } from '../core/datastore';
import './offline-data-storage';

export * from './kinvey';
export { Push } from './push';
<<<<<<< HEAD
export { StorageProvider } from './cache';
export { User } from './user';
=======

const supportedStorageProviders = repositoryProvider.getSupportedStorages();
export const StorageProvider = pick(StorageProviderEnum, supportedStorageProviders);
>>>>>>> 53de801b
<|MERGE_RESOLUTION|>--- conflicted
+++ resolved
@@ -4,11 +4,7 @@
 
 export * from './kinvey';
 export { Push } from './push';
-<<<<<<< HEAD
-export { StorageProvider } from './cache';
 export { User } from './user';
-=======
 
 const supportedStorageProviders = repositoryProvider.getSupportedStorages();
-export const StorageProvider = pick(StorageProviderEnum, supportedStorageProviders);
->>>>>>> 53de801b
+export const StorageProvider = pick(StorageProviderEnum, supportedStorageProviders);