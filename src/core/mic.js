--- conflicted
+++ resolved
@@ -26,138 +26,6 @@
     });
   }
 
-<<<<<<< HEAD
-// Mobile Identity Connect
-// ----
-
-var MIC = {
-  /**
-   * Auth Path
-   *
-   * @constant
-   * @default '/oauth/auth'
-   */
-  AUTH_PATH: '/oauth/auth',
-
-  /**
-   * Token Path
-   *
-   * @constant
-   * @default '/oauth/token'
-   */
-  TOKEN_PATH: '/oauth/token',
-
-  /**
-   * Auth Provider
-   *
-   * @constant
-   * @default 'kinveyAuth'
-   */
-  AUTH_PROVIDER: 'kinveyAuth',
-
-  /**
-   * Token Storage Key
-   *
-   * @constant
-   * @default 'micToken'
-   */
-  TOKEN_STORAGE_KEY: 'micToken',
-
-  /**
-   * Auth Timeout
-   *
-   * @constant
-   * @default 5 minutes
-   */
-  AUTH_TIMEOUT: (1000 * 60 * 5),
-
-  AuthorizationGrant: {
-    AuthorizationCodeLoginPage: 'AuthorizationCodeLoginPage',
-    AuthorizationCodeAPI: 'AuthorizationCodeAPI'
-  },
-
-  /**
-   * Login with MIC.
-   *
-   * @param  {string}   authorizationGrant        Authorization Grant.
-   * @param  {string}   redirectUri               Redirect Uri.
-   * @param  {Object}   [options]                 Options.
-   * @params {string}   [options.micApiVersion]   MIC API version to use.
-   * @params {string}   [options.username]        Username for the user to be authorized.
-   * @params {string}   [options.password]        Password for the user to be authorized.
-   * @param  {boolean}  [options.create=true]     Create a new user if no user exists.
-   * @param  {number}   [options.timeout=300000]  How long to wait for a successful authorization. Defaults to 5 minutes.
-   * @return {Promise}                            Authorized user.
-   */
-  login: function(authorizationGrant, redirectUri, options) {
-    var clientId = Kinvey.appKey;
-    var activeUser = Kinvey.getActiveUser();
-    var error;
-    var promise;
-
-    // Set defaults for options
-    options = options || {};
-    options.timeout = options.timeout || MIC.AUTH_TIMEOUT;
-    options.attemptMICRefresh = false;
-
-    if (null != activeUser) {
-      // Reject with error because of active user
-      error = clientError(Kinvey.Error.ALREADY_LOGGED_IN);
-      return wrapCallbacks(Kinvey.Defer.reject(error), options);
-    }
-    else if (null == redirectUri) {
-      error = new Kinvey.Error('A redirect uri must be provided to login with MIC.');
-      return wrapCallbacks(Kinvey.Defer.reject(error), options);
-    }
-    // Step 1: Check authorization grant type
-    else if (MIC.AuthorizationGrant.AuthorizationCodeLoginPage === authorizationGrant) {
-      if (this.isHTML5() || this.isAngular() || this.isBackbone() || this.isPhoneGap() || this.isTitanium()) {
-        // Step 2: Request a code
-        promise = MIC.requestCodeWithPopup(clientId, redirectUri, options);
-      } else {
-        error = new Kinvey.Error(MIC.AuthorizationGrant.AuthorizationCodeLoginPage + ' grant is not supported.');
-        return wrapCallbacks(Kinvey.Defer.reject(error), options);
-      }
-    }
-    else if (MIC.AuthorizationGrant.AuthorizationCodeAPI === authorizationGrant) {
-      if (this.isTitanium() || this.isNode()) {
-        if (null == options.username) {
-          error = new Kinvey.Error('A username must be provided to login with MIC using the ' +
-                                   MIC.AuthorizationGrant.AuthorizationCodeAPI + ' grant.');
-          return wrapCallbacks(Kinvey.Defer.reject(error), options);
-        }
-
-        if (null == options.password) {
-          error = new Kinvey.Error('A password must be provided to login with MIC using the ' +
-                                   MIC.AuthorizationGrant.AuthorizationCodeAPI + ' grant.');
-          return wrapCallbacks(Kinvey.Defer.reject(error), options);
-        }
-
-        // Step 2a: Request a temp login uri
-        promise = MIC.requestUrl(clientId, redirectUri, options).then(function(url) {
-          // Step 2b: Request a code
-          // options.url = url + '?client_id=' + encodeURIComponent(clientId) + '&redirect_uri=' + encodeURIComponent(redirectUri) +
-          //   '&response_type=code&username=' + encodeURIComponent(options.username) +
-          //   '&password=' + encodeURIComponent(options.password);
-          return MIC.requestCodeWithUrl(url, clientId, redirectUri, options);
-        });
-      } else {
-        error = new Kinvey.Error(MIC.AuthorizationGrant.AuthorizationCodeAPI + ' grant is not supported.');
-        return wrapCallbacks(Kinvey.Defer.reject(error), options);
-      }
-    }
-    else {
-      // Reject with error because of invalid authorization grant
-      error = clientError(Kinvey.Error.MIC_ERROR, {
-        debug: 'The authorization grant ' + authorizationGrant + ' is unrecognized. Please provide one of the ' +
-               'following authorization grants: ' + MIC.AuthorizationGrant.AuthorizationCodeLoginPage + ', ' +
-               MIC.AuthorizationGrant.AuthorizationCodeAPI + '.'
-      });
-      return wrapCallbacks(Kinvey.Defer.reject(error), options);
-    }
-
-    promise = promise.then(function(code) {
-=======
   static get identity() {
     return process.env.KINVEY_MIC_IDENTITY || 'kinveyAuth';
   }
@@ -186,7 +54,6 @@
       throw new KinveyError(`The authorization grant ${authorizationGrant} is unsupported. ` +
         `Please use a supported authorization grant.`);
     }).then(code => {
->>>>>>> 55cafe58
       // Step 3: Request a token
       return this.requestToken(code, clientId, redirectUri, options);
     });
@@ -204,53 +71,7 @@
         version = String(version);
       }
 
-<<<<<<< HEAD
-      // Throw error to reject promise for missing token.
-      error = clientError(Kinvey.Error.MIC_ERROR, {
-        debug: 'Unable to refresh because there is not a valid refresh token available.'
-      });
-      throw error;
-    }).then(function(token) {
-      // Step 3: Connect the token with the user
-      return MIC.connect(activeUser, token.access_token, options).then(function(user) {
-        // Step 4: Save the token
-        return Storage.save(MIC.TOKEN_STORAGE_KEY, {
-          refresh_token: token.refresh_token,
-          redirect_uri: redirectUri
-        }).then(function() {
-          return user;
-        });
-      });
-    }, function(err) {
-      return Storage.destroy(MIC.TOKEN_STORAGE_KEY).then(function() {
-        throw err;
-      });
-    });
-
-    return wrapCallbacks(promise, options);
-  },
-
-  /**
-   * Send a request to get a temp login url.
-   *
-   * @param  {string} clientId     Client Id.
-   * @param  {string} redirectUri  Redirect Uri.
-   * @param  {Object} options      Options.
-   * @return {Promise}             Temp Login Uri.
-   */
-  requestUrl: function(clientId, redirectUri, options) {
-    var url = Kinvey.MICHostName;
-    options.micApiVersion = options.micApiVersion || Kinvey.MICAPIVersion;
-    options.autoRedirect = false;
-
-    // Set the MIC API version
-    if (options.micApiVersion != null) {
-      var version = options.micApiVersion + '';
-      version = version.indexOf('v') === 0 ? version : 'v' + version;
-      url = url + '/' + version;
-=======
       pathname = path.join(pathname, version.indexOf('v') === 0 ? version : `v${version}`);
->>>>>>> 55cafe58
     }
 
     return this.client.executeNetworkRequest({
@@ -305,65 +126,6 @@
           }
         }
 
-<<<<<<< HEAD
-        // Update elapsed time.
-        elapsed += interval;
-      }, interval);
-    }
-
-    // Return the promise.
-    return deferred.promise;
-  },
-
-  /**
-   * Request a code by sending a POST request to the url.
-   *
-   * @param  {String} url         Url.
-   * @param  {string} clientId    Client Id.
-   * @param  {string} redirectUri Redirect Uri.
-   * @param  {Object} options     Options.
-   * @return {Promise}            Code.
-   */
-  requestCodeWithUrl: function(url, clientId, redirectUri, options) {
-    options = options || {};
-    options.autoRedirect = false;
-
-    // Create a request
-    var request = {
-      method: 'POST',
-      url: url,
-      data: {
-        client_id: clientId,
-        redirect_uri: redirectUri,
-        response_type: 'code',
-        username: options.username,
-        password: options.password
-      },
-      headers: {
-        'Content-Type': 'application/x-www-form-urlencoded',
-        'Accept': 'application/json',
-      }
-    };
-
-    // Send request
-    return Kinvey.Persistence.Net.request(
-      request.method,
-      request.url,
-      MIC.encodeFormData(request.data),
-      request.headers,
-      options
-    ).then(function(response) {
-      options.autoRedirect = true;
-
-      try {
-        response = JSON.parse(response);
-      } catch(e)  {}
-
-      return response.code;
-    }, function(error) {
-      error = clientError(Kinvey.Error.MIC_ERROR, {
-        debug: 'Unable to authorize user with username ' + options.username + '.'
-=======
         function closeHandler() {
           popup.removeAllListeners();
           reject(new Error('Login has been cancelled.'));
@@ -371,7 +133,6 @@
 
         popup.on('load', loadHandler);
         popup.on('close', closeHandler);
->>>>>>> 55cafe58
       });
     });
 
@@ -427,8 +188,4 @@
       return response.data;
     });
   }
-<<<<<<< HEAD
-};
-=======
-}
->>>>>>> 55cafe58
+}