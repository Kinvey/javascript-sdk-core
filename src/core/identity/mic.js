import Promise from 'es6-promise';
import isString from 'lodash/isString';
import url from 'url';
import urljoin from 'url-join';
import { AuthType, RequestMethod, KinveyRequest } from '../request';
import { KinveyError, MobileIdentityConnectError } from '../errors';
import { isDefined } from '../utils';
import { Popup as CorePopup } from './popup';
import { Identity } from './identity';
import { SocialIdentity } from './enums';

let Popup = CorePopup;

/**
 * Enum for Mobile Identity Connect authorization grants.
 * @property  {string}    AuthorizationCodeLoginPage   AuthorizationCodeLoginPage grant
 * @property  {string}    AuthorizationCodeAPI         AuthorizationCodeAPI grant
 */
export const AuthorizationGrant = {
  AuthorizationCodeLoginPage: 'AuthorizationCodeLoginPage',
  AuthorizationCodeAPI: 'AuthorizationCodeAPI'
};
Object.freeze(AuthorizationGrant);

/**
 * @private
 */
export class MobileIdentityConnect extends Identity {
  get identity() {
    return SocialIdentity.MobileIdentityConnect;
  }

  static get identity() {
    return SocialIdentity.MobileIdentityConnect;
  }

  static isSupported() {
    return true;
  }

  isSupported() {
    return true;
  }

  _getMicPath(options){
    let pathname = '/oauth/auth';
    let version = 3;

    if (options.version) {
      version = options.version;
    }

    if (isString(version) === false) {
      version = String(version);
    }

    return urljoin(version.indexOf('v') === 0 ? version : `v${version}`, pathname);
  }

  login(redirectUri, authorizationGrant = AuthorizationGrant.AuthorizationCodeLoginPage, options = {}) {
    if (!isString(redirectUri)) {
      return Promise.reject(new KinveyError('A redirectUri is required and must be a string.'));
    }

    let clientId = this.client.appKey;

    if (isString(options.micId)) {
      clientId = `${clientId}.${options.micId}`;
    }

    const promise = Promise.resolve()
      .then(() => {
        if (authorizationGrant === AuthorizationGrant.AuthorizationCodeLoginPage) {
          // Step 1: Request a code
          return this.requestCodeWithPopup(clientId, redirectUri, options);
        } else if (authorizationGrant === AuthorizationGrant.AuthorizationCodeAPI) {
          // Step 1a: Request a temp login url
          return this.requestTempLoginUrl(clientId, redirectUri, options)
            .then(url => this.requestCodeWithUrl(url, clientId, redirectUri, options)); // Step 1b: Request a code
        }

        throw new KinveyError(`The authorization grant ${authorizationGrant} is unsupported. ` +
          'Please use a supported authorization grant.');
      })
      .then(code => this.requestToken(code, clientId, redirectUri, options)) // Step 3: Request a token
      .then((session) => {
        session.identity = MobileIdentityConnect.identity;
        session.client_id = clientId;
        session.redirect_uri = redirectUri;
        session.protocol = this.client.micProtocol;
        session.host = this.client.micHost;
        return session;
      });

    return promise;
  }

  refresh(token, clientId, redirectUri, options = {}) {
    return Promise.resolve()
      .then(() => this.refreshToken(token, clientId, redirectUri, options))
      .then((session) => {
        session.identity = MobileIdentityConnect.identity;
        session.client_id = clientId;
        session.redirect_uri = redirectUri;
        session.protocol = this.client.micProtocol;
        session.host = this.client.micHost;
        return session;
      });
  }

  requestTempLoginUrl(clientId, redirectUri, options = {}) {
    const request = new KinveyRequest({
      method: RequestMethod.POST,
      headers: {
        'Content-Type': 'application/x-www-form-urlencoded'
      },
      url: url.format({
        protocol: this.client.micProtocol,
        host: this.client.micHost,
        pathname: this._getMicPath(options)
      }),
      properties: options.properties,
      body: {
        client_id: clientId,
        redirect_uri: redirectUri,
        response_type: 'code'
      }
    });
    return request.execute()
      .then(response => response.data.temp_login_uri);
  }

  parseCode(urlString) {
    if (typeof urlString === 'string') {
      return url.parse(urlString, true).query.code;
    }

    return undefined;
  }

  requestCodeWithPopup(clientId, redirectUri, options = {}) {
    const promise = Promise.resolve().then(() => {
      const popup = new Popup();
      return popup.open(url.format({
        protocol: this.client.micProtocol,
        host: this.client.micHost,
        pathname: this._getMicPath(options),
        query: {
          client_id: clientId,
          redirect_uri: redirectUri,
          response_type: 'code',
          scope: 'openid'
        }
      }));
    }).then((popup) => {
      const promise = new Promise((resolve, reject) => {
        let redirected = false;

        const loadCallback = (event) => {
          try {
<<<<<<< HEAD
            if (event.url && event.url.toLowerCase().indexOf(redirectUri.toLowerCase()) === 0 && redirected === false) {
              redirected = true;
              popup.removeAllListeners();
              popup.close();
              resolve(this.parseCode(event.url));
=======
            if (event.url && event.url.indexOf(redirectUri) === 0 && redirected === false) {
              const parsedUrl = url.parse(event.url, true);
              const query = parsedUrl.query || {};

              redirected = true;
              popup.removeAllListeners();
              popup.close();

              if (query.code) {
                resolve(query.code);
              } else if (query.error) {
                reject(new KinveyError(query.error, query.error_description));
              } else {
                reject(new KinveyError('The redirect uri did not contain a code or error.'))
              }
>>>>>>> 3c13cc2e
            }
          } catch (error) {
            // Just catch the error
          }
        };

        const errorCallback = (event) => {
          try {
<<<<<<< HEAD
            if (event.url && event.url.toLowerCase().indexOf(redirectUri.toLowerCase()) === 0 && redirected === false) {
              redirected = true;
              popup.removeAllListeners();
              popup.close();
              resolve(this.parseCode(event.url));
=======
            if (event.url && event.url.indexOf(redirectUri) === 0 && redirected === false) {
              const parsedUrl = url.parse(event.url, true);
              const query = parsedUrl.query || {};

              redirected = true;
              popup.removeAllListeners();
              popup.close();

              if (query.code) {
                resolve(query.code);
              } else if (query.error) {
                reject(new KinveyError(query.error, query.error_description));
              } else {
                reject(new KinveyError('The redirect uri did not contain a code or error.'))
              }
>>>>>>> 3c13cc2e
            } else if (redirected === false) {
              popup.removeAllListeners();
              popup.close();
              reject(new KinveyError(event.message, '', event.code));
            }
          } catch (error) {
            // Just catch the error
          }
        }

        function exitCallback() {
          if (redirected === false) {
            popup.removeAllListeners();
            reject(new KinveyError('Login has been cancelled.'));
          }
        }

        popup.on('loadstart', loadCallback);
        popup.on('loadstop', loadCallback);
        popup.on('error', errorCallback);
        popup.on('exit', exitCallback);
      });
      return promise;
    });

    return promise;
  }

  requestCodeWithUrl(loginUrl, clientId, redirectUri, options = {}) {
    const promise = Promise.resolve().then(() => {
      const request = new KinveyRequest({
        method: RequestMethod.POST,
        headers: {
          'Content-Type': 'application/x-www-form-urlencoded'
        },
        url: loginUrl,
        properties: options.properties,
        body: {
          client_id: clientId,
          redirect_uri: redirectUri,
          response_type: 'code',
          username: options.username,
          password: options.password,
          scope: 'openid'
        },
        followRedirect: false
      });
      return request.execute();
    }).then((response) => {
      const location = response.headers.get('location');

      if (location) {
        return this.parseCode(location);
      }

      throw new MobileIdentityConnectError(`Unable to authorize user with username ${options.username}.`,
        'A location header was not provided with a code to exchange for an auth token.');
    });

    return promise;
  }

  requestToken(code, clientId, redirectUri, options = {}) {
    const request = new KinveyRequest({
      method: RequestMethod.POST,
      headers: {
        'Content-Type': 'application/x-www-form-urlencoded'
      },
      authType: AuthType.Client,
      url: url.format({
        protocol: this.client.micProtocol,
        host: this.client.micHost,
        pathname: '/oauth/token'
      }),
      properties: options.properties,
      body: {
        grant_type: 'authorization_code',
        client_id: clientId,
        redirect_uri: redirectUri,
        code: code
      },
      clientId: clientId
    });
    return request.execute().then(response => response.data);
  }

  refreshToken(token, clientId, redirectUri, options = {}) {
    const request = new KinveyRequest({
      method: RequestMethod.POST,
      headers: {
        'Content-Type': 'application/x-www-form-urlencoded'
      },
      authType: AuthType.Client,
      url: url.format({
        protocol: this.client.micProtocol,
        host: this.client.micHost,
        pathname: '/oauth/token'
      }),
      body: {
        grant_type: 'refresh_token',
        client_id: clientId,
        redirect_uri: redirectUri,
        refresh_token: token
      },
      clientId: clientId,
      properties: options.properties,
      timeout: options.timeout
    });
    return request.execute().then(response => response.data);
  }

  logout(user, options = {}) {
    return Promise.resolve();
  }

  /**
   * @private
   */
  static usePopupClass(PopupClass) {
    if (isDefined(PopupClass)) {
      Popup = PopupClass;
    }
  }
}<|MERGE_RESOLUTION|>--- conflicted
+++ resolved
@@ -158,14 +158,7 @@
 
         const loadCallback = (event) => {
           try {
-<<<<<<< HEAD
             if (event.url && event.url.toLowerCase().indexOf(redirectUri.toLowerCase()) === 0 && redirected === false) {
-              redirected = true;
-              popup.removeAllListeners();
-              popup.close();
-              resolve(this.parseCode(event.url));
-=======
-            if (event.url && event.url.indexOf(redirectUri) === 0 && redirected === false) {
               const parsedUrl = url.parse(event.url, true);
               const query = parsedUrl.query || {};
 
@@ -180,7 +173,6 @@
               } else {
                 reject(new KinveyError('The redirect uri did not contain a code or error.'))
               }
->>>>>>> 3c13cc2e
             }
           } catch (error) {
             // Just catch the error
@@ -189,14 +181,7 @@
 
         const errorCallback = (event) => {
           try {
-<<<<<<< HEAD
             if (event.url && event.url.toLowerCase().indexOf(redirectUri.toLowerCase()) === 0 && redirected === false) {
-              redirected = true;
-              popup.removeAllListeners();
-              popup.close();
-              resolve(this.parseCode(event.url));
-=======
-            if (event.url && event.url.indexOf(redirectUri) === 0 && redirected === false) {
               const parsedUrl = url.parse(event.url, true);
               const query = parsedUrl.query || {};
 
@@ -211,7 +196,6 @@
               } else {
                 reject(new KinveyError('The redirect uri did not contain a code or error.'))
               }
->>>>>>> 3c13cc2e
             } else if (redirected === false) {
               popup.removeAllListeners();
               popup.close();
