<<<<<<< HEAD
=======
import Promise from 'es6-promise';
import url from 'url';

>>>>>>> be2d7ed8
import {
  ActiveUserError,
  APIVersionNotAvailableError,
  APIVersionNotImplementedError,
  AppProblemError,
  BadRequestError,
  BLError,
  CORSDisabledError,
  DuplicateEndUsersError,
  FeatureUnavailableError,
  IncompleteRequestBodyError,
  IndirectCollectionAccessDisallowedError,
  InsufficientCredentialsError,
  InvalidCredentialsError,
  InvalidIdentifierError,
  InvalidQuerySyntaxError,
  JSONParseError,
  KinveyError,
  KinveyInternalErrorRetry,
  KinveyInternalErrorStop,
  MissingQueryError,
  MissingRequestHeaderError,
  MissingRequestParameterError,
  MobileIdentityConnectError,
  NetworkConnectionError,
  NoActiveUserError,
  NoResponseError,
  NotFoundError,
  ParameterValueOutOfRangeError,
  PopupError,
  QueryError,
  ServerError,
  StaleRequestError,
  SyncError,
  TimeoutError,
  UserAlreadyExistsError,
  WritesToCollectionDisallowedError
} from 'src/errors';
import { Log, isDefined } from 'src/utils';
import Client from './client';
import CustomEndpoint from './endpoint';
import Query from './query';
import Aggregation from './aggregation';
import DataStore, { DataStoreType, FileStore, SyncOperation } from './datastore';
import { Acl, Metadata, User } from './entity';
import { AuthorizationGrant } from './identity';
import { AuthType, CacheRack, NetworkRack, Rack, RequestMethod, KinveyRequest } from './request';


/**
 * The Kinvey class is used as the entry point for the Kinvey JavaScript SDK.
 */
class Kinvey {
  /**
   * Returns the shared instance of the Client class used by the SDK.
   *
   * @throws {KinveyError} If a shared instance does not exist.
   *
   * @return {Client} The shared instance.
   *
   * @example
   * var client = Kinvey.client;
   */
  static get client() {
    return Client.sharedInstance();
  }

  /**
   * The version of your app. It will sent with Kinvey API requests
   * using the X-Kinvey-Api-Version header.
   *
   * @return {String} The version of your app.
   *
   * @example
   * var appVersion = Kinvey.appVersion;
   */
  static get appVersion() {
    return this.client.appVersion;
  }

  /**
   * Initializes the SDK with your app's information. The SDK is initialized when the returned
   * promise resolves.
   *
   * @param {Object}    options                                            Options
   * @param {string}    [options.apiHostname='https://baas.kinvey.com']    Host name used for Kinvey API requests
   * @param {string}    [options.micHostname='https://auth.kinvey.com']    Host name used for Kinvey MIC requests
   * @param {string}    [options.appKey]                                   App Key
   * @param {string}    [options.appSecret]                                App Secret
   * @param {string}    [options.masterSecret]                             App Master Secret
   * @param {string}    [options.encryptionKey]                            App Encryption Key
   * @param {string}    [options.appVersion]                               App Version
   * @return {Promise}                                                     A promise.
   *
   * @throws  {KinveyError}  If an `options.appKey` is not provided.
   * @throws  {KinveyError}  If neither an `options.appSecret` or `options.masterSecret` is provided.
   *
   * @example
   * Kinvey.initialize({
   *   appKey: 'appKey',
   *   appSecret: 'appSecret'
   * }).then(function(client) {
   *   // ...
   * }).catch(function(error) {
   *   // ...
   * });
   */
  static initialize() {
    throw new KinveyError('Please use Kinvey.init().');
  }

  /**
   * Initializes the SDK with your app's information. The SDK is initialized when the returned
   * promise resolves.
   *
   * @param {Object}    options                                            Options
   * @param {string}    [options.apiHostname='https://baas.kinvey.com']    Host name used for Kinvey API requests
   * @param {string}    [options.micHostname='https://auth.kinvey.com']    Host name used for Kinvey MIC requests
   * @param {string}    [options.appKey]                                   App Key
   * @param {string}    [options.appSecret]                                App Secret
   * @param {string}    [options.masterSecret]                             App Master Secret
   * @param {string}    [options.encryptionKey]                            App Encryption Key
   * @param {string}    [options.appVersion]                               App Version
   * @return {Promise}                                                     A promise.
   *
   * @throws  {KinveyError}  If an `options.appKey` is not provided.
   * @throws  {KinveyError}  If neither an `options.appSecret` or `options.masterSecret` is provided.
   *
   * @example
   * const client = Kinvey.init({
   *   appKey: 'appKey',
   *   appSecret: 'appSecret'
   * });
   */
  static init(options = {}) {
    // Check that an appKey or appId was provided
    if (isDefined(options.appKey) === false) {
      throw new KinveyError('No App Key was provided.'
        + ' Unable to create a new Client without an App Key.');
    }

    // Check that an appSecret or masterSecret was provided
    if (isDefined(options.appSecret) === false && isDefined(options.masterSecret) === false) {
      throw new KinveyError('No App Secret or Master Secret was provided.'
        + ' Unable to create a new Client without an App Key.');
    }

    // Initialize the client
    return Client.init(options);
  }

  /**
   * Pings the Kinvey API service.
   *
   * @returns {Promise<Object>} The response from the ping request.
   *
   * @example
   * var promise = Kinvey.ping().then(function(response) {
   *   console.log('Kinvey Ping Success. Kinvey Service is alive, version: ' + response.version + ', response: ' + response.kinvey);
   * }).catch(function(error) {
   *   console.log('Kinvey Ping Failed. Response: ' + error.description);
   * });
   */
  static ping(client = Client.sharedInstance()) {
    const request = new KinveyRequest({
      method: RequestMethod.GET,
      authType: AuthType.All,
      url: url.format({
        protocol: this.client.apiProtocol,
        host: this.client.apiHost,
        pathname: `/appdata/${this.client.appKey}`
      })
    });

    return request.execute()
      .then(response => response.data);
  }
}

// Add modules
Kinvey.Acl = Acl;
Kinvey.Aggregation = Aggregation;
Kinvey.AuthorizationGrant = AuthorizationGrant;
Kinvey.CustomEndpoint = CustomEndpoint;
Kinvey.DataStore = DataStore;
Kinvey.DataStoreType = DataStoreType;
Kinvey.Files = new FileStore();
Kinvey.Group = Aggregation;
Kinvey.Log = Log;
Kinvey.Metadata = Metadata;
Kinvey.Query = Query;
Kinvey.SyncOperation = SyncOperation;
Kinvey.User = User;

// Add errors
Kinvey.ActiveUserError = ActiveUserError;
Kinvey.APIVersionNotAvailableError = APIVersionNotAvailableError;
Kinvey.APIVersionNotImplementedError = APIVersionNotImplementedError;
Kinvey.AppProblemError = AppProblemError;
Kinvey.BadRequestError = BadRequestError;
Kinvey.BLError = BLError;
Kinvey.CORSDisabledError = CORSDisabledError;
Kinvey.DuplicateEndUsersError = DuplicateEndUsersError;
Kinvey.FeatureUnavailableError = FeatureUnavailableError;
Kinvey.IncompleteRequestBodyError = IncompleteRequestBodyError;
Kinvey.IndirectCollectionAccessDisallowedError = IndirectCollectionAccessDisallowedError;
Kinvey.InsufficientCredentialsError = InsufficientCredentialsError;
Kinvey.InvalidCredentialsError = InvalidCredentialsError;
Kinvey.InvalidIdentifierError = InvalidIdentifierError;
Kinvey.InvalidQuerySyntaxError = InvalidQuerySyntaxError;
Kinvey.JSONParseError = JSONParseError;
Kinvey.KinveyError = KinveyError;
Kinvey.KinveyInternalErrorRetry = KinveyInternalErrorRetry;
Kinvey.KinveyInternalErrorStop = KinveyInternalErrorStop;
Kinvey.MissingQueryError = MissingQueryError;
Kinvey.MissingRequestHeaderError = MissingRequestHeaderError;
Kinvey.MissingRequestParameterError = MissingRequestParameterError;
Kinvey.MobileIdentityConnectError = MobileIdentityConnectError;
Kinvey.NoActiveUserError = NoActiveUserError;
Kinvey.NetworkConnectionError = NetworkConnectionError;
Kinvey.NoResponseError = NoResponseError;
Kinvey.NotFoundError = NotFoundError;
Kinvey.ParameterValueOutOfRangeError = ParameterValueOutOfRangeError;
Kinvey.PopupError = PopupError;
Kinvey.QueryError = QueryError;
Kinvey.ServerError = ServerError;
Kinvey.StaleRequestError = StaleRequestError;
Kinvey.SyncError = SyncError;
Kinvey.TimeoutError = TimeoutError;
Kinvey.UserAlreadyExistsError = UserAlreadyExistsError;
Kinvey.WritesToCollectionDisallowedError = WritesToCollectionDisallowedError;

// Add Racks
Kinvey.CacheRack = CacheRack;
Kinvey.NetworkRack = NetworkRack;
Kinvey.Rack = Rack;

// Export
export { Kinvey };
export default Kinvey;<|MERGE_RESOLUTION|>--- conflicted
+++ resolved
@@ -1,9 +1,3 @@
-<<<<<<< HEAD
-=======
-import Promise from 'es6-promise';
-import url from 'url';
-
->>>>>>> be2d7ed8
 import {
   ActiveUserError,
   APIVersionNotAvailableError,
@@ -52,7 +46,6 @@
 import { AuthorizationGrant } from './identity';
 import { AuthType, CacheRack, NetworkRack, Rack, RequestMethod, KinveyRequest } from './request';
 
-
 /**
  * The Kinvey class is used as the entry point for the Kinvey JavaScript SDK.
  */
