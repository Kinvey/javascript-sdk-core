import Promise from 'es6-promise';
import Queue from 'promise-queue';
import UrlPattern from 'url-pattern';
import url from 'url';
import cloneDeep from 'lodash/cloneDeep';

import Client from 'src/client';
import { KinveyError } from 'src/errors';
import Query from 'src/query';
import Aggregation from 'src/aggregation';
import { isDefined } from 'src/utils';
import Request, { RequestMethod } from './request';
import { KinveyResponse } from './response';
import { CacheRack } from './rack';

const activeUsers = {};

Queue.configure(Promise);
const queue = new Queue(1, Infinity);

/**
 * @private
 */
export default class CacheRequest extends Request {
  constructor(options = {}) {
    super(options);
    this.aggregation = options.aggregation;
    this.query = options.query;
    this.rack = CacheRack;
  }

  get body() {
    return this._body;
  }

  set body(body) {
    this._body = cloneDeep(body);
  }

  get query() {
    return this._query;
  }

  set query(query) {
    if (isDefined(query) && !(query instanceof Query)) {
      throw new KinveyError('Invalid query. It must be an instance of the Query class.');
    }

    this._query = query;
  }

  get aggregation() {
    return this._aggregation;
  }

  set aggregation(aggregation) {
    if (isDefined(aggregation) && !(aggregation instanceof Aggregation)) {
      throw new KinveyError('Invalid aggregation. It must be an instance of the Aggregation class.');
    }

    this._aggregation = aggregation;
  }

  get url() {
    return super.url;
  }

  set url(urlString) {
    super.url = urlString;
    const pathname = global.escape(url.parse(urlString).pathname);
    const pattern = new UrlPattern('(/:namespace)(/)(:appKey)(/)(:collection)(/)(:entityId)(/)');
    const { appKey, collection, entityId } = pattern.match(pathname) || {};
    this.appKey = appKey;
    this.collection = collection;
    this.entityId = entityId;
  }

  execute() {
    return super.execute()
      .then((response) => {
        if (!(response instanceof KinveyResponse)) {
          response = new KinveyResponse({
            statusCode: response.statusCode,
            headers: response.headers,
            data: response.data
          });
        }

        // Throw the response error if we did not receive
        // a successfull response
        if (!response.isSuccess()) {
          throw response.error;
        }

        // If a query was provided then process the data with the query
        if (isDefined(this.query) && isDefined(response.data)) {
          response.data = this.query.process(response.data);
        }

        // If an aggregation was provided then process the data with the aggregation
        if (isDefined(this.aggregation) && isDefined(response.data)) {
          response.data = this.aggregation.process(response.data);
        }

        // Just return the response
        return response;
      });
  }

  toPlainObject() {
    const obj = super.toPlainObject();
    obj.appKey = this.appKey;
    obj.collection = this.collection;
    obj.entityId = this.entityId;
    obj.encryptionKey = this.client ? this.client.encryptionKey : undefined;
    return obj;
  }

  static loadActiveUser(client = Client.sharedInstance()) {
<<<<<<< HEAD
    const request = new CacheRequest({
      method: RequestMethod.GET,
      url: `${client.apiHostname}/user/${client.appKey}/kinvey_active_user`
    });
    return request.execute()
      .then(response => response.data)
      .then((users) => {
        if (users.length > 0) {
          return users[0];
        }

        return null;
      })
      .then((activeUser) => {
        // Try local storage
        if (isDefined(activeUser) === false) {
          return CacheRequest.loadActiveUserLegacy(client);
        }

        return activeUser;
      })
      .then((activeUser) => {
        return CacheRequest.setActiveUser(client, activeUser);
      })
      .then((activeUser) => {
        activeUsers[client.appKey] = activeUser;
        return activeUser;
      });
  }

  static loadActiveUserLegacy(client = Client.sharedInstance()) {
    const activeUser = CacheRequest.getActiveUserLegacy(client);
    activeUsers[client.appKey] = activeUser;
    return activeUser;
  }

  static getActiveUser(client = Client.sharedInstance()) {
    return activeUsers[client.appKey];
  }

  static getActiveUserLegacy(client = Client.sharedInstance()) {
    try {
      return localStorage.get(`${client.appKey}kinvey_user`);
    } catch (error) {
      return null;
    }
  }

  static setActiveUser(client = Client.sharedInstance(), user) {
    let promise = Promise.resolve(null);
    const activeUser = CacheRequest.getActiveUser(client);

    if (isDefined(activeUser)) {
      // Delete from local storage (legacy)
      CacheRequest.setActiveUserLegacy(client, null);

      // Delete from memory
      activeUsers[client.appKey] = null;

      // Delete from cache
      const request = new CacheRequest({
        method: RequestMethod.DELETE,
        url: `${client.apiHostname}/user/${client.appKey}/kinvey_active_user/${activeUser._id}`
=======
    return queue.add(() => {
      const request = new CacheRequest({
        method: RequestMethod.GET,
        url: url.format({
          protocol: client.apiProtocol,
          host: client.apiHost,
          pathname: `/${usersNamespace}/${client.appKey}/${activeUserCollectionName}`
        })
>>>>>>> e90d21fd
      });
      return request.execute()
        .then(response => response.data)
        .then((users) => {
          if (users.length > 0) {
            return users[0];
          }

          return null;
        })
        .then((activeUser) => {
          activeUsers[client.appKey] = activeUser;
          return activeUser;
        });
    });
  }

  static getActiveUser(client = Client.sharedInstance()) {
    return activeUsers[client.appKey];
  }

  static setActiveUser(client = Client.sharedInstance(), activeUser) {
    return queue.add(() => {
      let promise = Promise.resolve(null);
      const prevActiveUser = CacheRequest.getActiveUser(client);

      if (isDefined(activeUser)) {
        // Remove sensitive data from activeUser
        delete activeUser.password;

        // Save to memory
        activeUsers[client.appKey] = activeUser;

        // Save to cache
        const request = new CacheRequest({
          method: RequestMethod.POST,
<<<<<<< HEAD
          url: `${client.apiHostname}/user/${client.appKey}/kinvey_active_user`,
          body: user
=======
          url: url.format({
            protocol: client.apiProtocol,
            host: client.apiHost,
            pathname: `/${usersNamespace}/${client.appKey}/${activeUserCollectionName}`
          }),
          body: activeUser
>>>>>>> e90d21fd
        });
        promise = request.execute()
          .then(response => response.data);
      } else {
        // Delete from memory
        delete activeUsers[client.appKey];
      }

      return promise
        .then(() => {
          if (isDefined(prevActiveUser) && (isDefined(activeUser) === false || prevActiveUser._id !== activeUser._id)) {
            // Delete from cache
            const request = new CacheRequest({
              method: RequestMethod.DELETE,
              url: url.format({
                protocol: client.apiProtocol,
                host: client.apiHost,
                pathname: `/${usersNamespace}/${client.appKey}/${activeUserCollectionName}/${prevActiveUser._id}`
              })
            });
            return request.execute()
              .catch(() => activeUser);
          }

          return activeUser;
        })
        .then(() => activeUser);
    });
  }
}<|MERGE_RESOLUTION|>--- conflicted
+++ resolved
@@ -117,71 +117,7 @@
   }
 
   static loadActiveUser(client = Client.sharedInstance()) {
-<<<<<<< HEAD
-    const request = new CacheRequest({
-      method: RequestMethod.GET,
-      url: `${client.apiHostname}/user/${client.appKey}/kinvey_active_user`
-    });
-    return request.execute()
-      .then(response => response.data)
-      .then((users) => {
-        if (users.length > 0) {
-          return users[0];
-        }
-
-        return null;
-      })
-      .then((activeUser) => {
-        // Try local storage
-        if (isDefined(activeUser) === false) {
-          return CacheRequest.loadActiveUserLegacy(client);
-        }
-
-        return activeUser;
-      })
-      .then((activeUser) => {
-        return CacheRequest.setActiveUser(client, activeUser);
-      })
-      .then((activeUser) => {
-        activeUsers[client.appKey] = activeUser;
-        return activeUser;
-      });
-  }
-
-  static loadActiveUserLegacy(client = Client.sharedInstance()) {
-    const activeUser = CacheRequest.getActiveUserLegacy(client);
-    activeUsers[client.appKey] = activeUser;
-    return activeUser;
-  }
-
-  static getActiveUser(client = Client.sharedInstance()) {
-    return activeUsers[client.appKey];
-  }
-
-  static getActiveUserLegacy(client = Client.sharedInstance()) {
-    try {
-      return localStorage.get(`${client.appKey}kinvey_user`);
-    } catch (error) {
-      return null;
-    }
-  }
-
-  static setActiveUser(client = Client.sharedInstance(), user) {
-    let promise = Promise.resolve(null);
-    const activeUser = CacheRequest.getActiveUser(client);
-
-    if (isDefined(activeUser)) {
-      // Delete from local storage (legacy)
-      CacheRequest.setActiveUserLegacy(client, null);
-
-      // Delete from memory
-      activeUsers[client.appKey] = null;
-
-      // Delete from cache
-      const request = new CacheRequest({
-        method: RequestMethod.DELETE,
-        url: `${client.apiHostname}/user/${client.appKey}/kinvey_active_user/${activeUser._id}`
-=======
+
     return queue.add(() => {
       const request = new CacheRequest({
         method: RequestMethod.GET,
@@ -190,7 +126,6 @@
           host: client.apiHost,
           pathname: `/${usersNamespace}/${client.appKey}/${activeUserCollectionName}`
         })
->>>>>>> e90d21fd
       });
       return request.execute()
         .then(response => response.data)
@@ -227,17 +162,12 @@
         // Save to cache
         const request = new CacheRequest({
           method: RequestMethod.POST,
-<<<<<<< HEAD
-          url: `${client.apiHostname}/user/${client.appKey}/kinvey_active_user`,
-          body: user
-=======
           url: url.format({
             protocol: client.apiProtocol,
             host: client.apiHost,
             pathname: `/${usersNamespace}/${client.appKey}/${activeUserCollectionName}`
           }),
           body: activeUser
->>>>>>> e90d21fd
         });
         promise = request.execute()
           .then(response => response.data);
