import assign from 'lodash/assign';

import {
  APIVersionNotAvailableError,
  APIVersionNotImplementedError,
  AppProblemError,
  BadRequestError,
  BLError,
  CORSDisabledError,
  DuplicateEndUsersError,
  FeatureUnavailableError,
  IncompleteRequestBodyError,
  IndirectCollectionAccessDisallowedError,
  InsufficientCredentialsError,
  InvalidCredentialsError,
  InvalidIdentifierError,
  InvalidQuerySyntaxError,
  JSONParseError,
  KinveyError,
  KinveyInternalErrorRetry,
  KinveyInternalErrorStop,
  MissingQueryError,
  MissingRequestHeaderError,
  MissingRequestParameterError,
  NotFoundError,
  ParameterValueOutOfRangeError,
  ServerError,
  StaleRequestError,
  UserAlreadyExistsError,
  WritesToCollectionDisallowedError
} from 'src/errors';
import Headers from './headers';

/**
 * @private
 * Enum for Status Codes.
 */
const StatusCode = {
  Ok: 200,
  Created: 201,
  Empty: 204,
  MovedPermanently: 301,
  Found: 302,
  NotModified: 304,
  TemporaryRedirect: 307,
  PermanentRedirect: 308,
  Unauthorized: 401,
  NotFound: 404,
  ServerError: 500
};
Object.freeze(StatusCode);
export { StatusCode };

/**
 * @private
 */
export default class Response {
  constructor(options = {}) {
    options = assign({
      statusCode: StatusCode.Empty,
      headers: new Headers(),
      data: null
    }, options);

    this.statusCode = options.statusCode;
    this.headers = options.headers;
    this.data = options.data;
  }

  get headers() {
    return this._headers;
  }

  set headers(headers) {
    if (!(headers instanceof Headers)) {
      headers = new Headers(headers);
    }

    this._headers = headers;
  }

  get error() {
    if (this.isSuccess()) {
      return null;
    }

    const data = this.data || {};
    const message = data.message || data.description;
    const debug = data.debug;
    const code = this.statusCode;
    const kinveyRequestId = this.headers.get('X-Kinvey-Request-ID');
    let error;

    if (code === StatusCode.Unauthorized) {
      error = new InsufficientCredentialsError(message, debug, code, kinveyRequestId);
    } else if (code === StatusCode.NotFound) {
      error = new NotFoundError(message, debug, code, kinveyRequestId);
    } else if (code === StatusCode.ServerError) {
      error = new ServerError(message, debug, code, kinveyRequestId);
    } else {
      error = new KinveyError(message, debug, code, kinveyRequestId);
    }

    return error;
  }

  isSuccess() {
    return (this.statusCode >= 200 && this.statusCode < 300)
      || this.statusCode === StatusCode.MovedPermanently
      || this.statusCode === StatusCode.Found
      || this.statusCode === StatusCode.NotModified
      || this.statusCode === StatusCode.TemporaryRedirect
      || this.statusCode === StatusCode.PermanentRedirect;
  }

<<<<<<< HEAD
  isServerError() {
    return this.statusCode >= 500 && this.statusCode < 600;
  }

  isClientError() {
    return this.statusCode >= 400 && this.statusCode < 500;
=======
  toPlainObject() {
    return {
      statusCode: this.statusCode,
      headers: this.headers.toPlainObject(),
      data: this.data
    };
>>>>>>> 0a925e2a
  }
}

/**
 * @private
 */
export class KinveyResponse extends Response {
  get error() {
    if (this.isSuccess()) {
      return null;
    }

    const data = this.data || {};
    const name = data.name || data.error;
    const message = data.message || data.description;
    const debug = data.debug;
    const code = this.statusCode;
    const kinveyRequestId = this.headers.get('X-Kinvey-Request-ID');
    let error;

    if (name === 'APIVersionNotAvailable') {
      error = new APIVersionNotAvailableError(message, debug, code, kinveyRequestId);
    } else if (name === 'APIVersionNotImplemented') {
      error = new APIVersionNotImplementedError(message, debug, code, kinveyRequestId);
    } else if (name === 'AppProblem') {
      error = new AppProblemError(message, debug, code, kinveyRequestId);
    } else if (name === 'AppProblem') {
      error = new AppProblemError(message, debug, code, kinveyRequestId);
    } else if (name === 'BadRequest') {
      error = new BadRequestError(message, debug, code, kinveyRequestId);
    } else if (name === 'BLInternalError'
      || name === 'BLRuntimeError'
      || name === 'BLSyntaxError'
      || name === 'BLTimeoutError'
      || name === 'BLViolationError') {
      error = new BLError(message, debug, code, kinveyRequestId);
    } else if (name === 'CORSDisabled') {
      error = new CORSDisabledError(message, debug, code, kinveyRequestId);
    } else if (name === 'DuplicateEndUsers') {
      error = new DuplicateEndUsersError(message, debug, code, kinveyRequestId);
    } else if (name === 'FeatureUnavailable') {
      error = new FeatureUnavailableError(message, debug, code, kinveyRequestId);
    } else if (name === 'IncompleteRequestBody') {
      error = new IncompleteRequestBodyError(message, debug, code, kinveyRequestId);
    } else if (name === 'IndirectCollectionAccessDisallowed') {
      error = new IndirectCollectionAccessDisallowedError(message, debug, code, kinveyRequestId);
    } else if (name === 'InsufficientCredentials') {
      error = new InsufficientCredentialsError(message, debug, code, kinveyRequestId);
    } else if (name === 'InvalidCredentials') {
      error = new InvalidCredentialsError(message, debug, code, kinveyRequestId);
    } else if (name === 'InvalidIdentifier') {
      error = new InvalidIdentifierError(message, debug, code, kinveyRequestId);
    } else if (name === 'InvalidQuerySyntax') {
      error = new InvalidQuerySyntaxError(message, debug, code, kinveyRequestId);
    } else if (name === 'JSONParseError') {
      error = new JSONParseError(message, debug, code, kinveyRequestId);
    } else if (name === 'KinveyInternalErrorRetry') {
      error = new KinveyInternalErrorRetry(message, debug, code, kinveyRequestId);
    } else if (name === 'KinveyInternalErrorStop') {
      error = new KinveyInternalErrorStop(message, debug, code, kinveyRequestId);
    } else if (name === 'MissingQuery') {
      error = new MissingQueryError(message, debug, code, kinveyRequestId);
    } else if (name === 'MissingRequestHeader') {
      error = new MissingRequestHeaderError(message, debug, code, kinveyRequestId);
    } else if (name === 'MissingRequestParameter') {
      error = new MissingRequestParameterError(message, debug, code, kinveyRequestId);
    } else if (name === 'EntityNotFound'
        || name === 'CollectionNotFound'
        || name === 'AppNotFound'
        || name === 'UserNotFound'
        || name === 'BlobNotFound'
        || name === 'DocumentNotFound') {
      error = new NotFoundError(message, debug, code, kinveyRequestId);
    } else if (name === 'ParameterValueOutOfRange') {
      error = new ParameterValueOutOfRangeError(message, debug, code, kinveyRequestId);
    } else if (name === 'ServerError') {
      error = new ServerError(message, debug, code, kinveyRequestId);
    } else if (name === 'StaleRequest') {
      error = new StaleRequestError(message, debug, code, kinveyRequestId);
    } else if (name === 'UserAlreadyExists') {
      error = new UserAlreadyExistsError(message, debug, code, kinveyRequestId);
    } else if (name === 'WritesToCollectionDisallowed') {
      error = new WritesToCollectionDisallowedError(message, debug, code, kinveyRequestId);
    } else {
      return super.error;
    }

    return error;
  }
}<|MERGE_RESOLUTION|>--- conflicted
+++ resolved
@@ -113,21 +113,20 @@
       || this.statusCode === StatusCode.PermanentRedirect;
   }
 
-<<<<<<< HEAD
   isServerError() {
     return this.statusCode >= 500 && this.statusCode < 600;
   }
 
   isClientError() {
     return this.statusCode >= 400 && this.statusCode < 500;
-=======
+  }
+
   toPlainObject() {
     return {
       statusCode: this.statusCode,
       headers: this.headers.toPlainObject(),
       data: this.data
     };
->>>>>>> 0a925e2a
   }
 }
 
