--- conflicted
+++ resolved
@@ -6,22 +6,13 @@
 import { get as getAppVersion, set as setAppVersion } from '../kinvey/appVersion';
 import Kmd from '../kmd';
 import AuthorizationGrant from '../user/authorizationGrant';
-<<<<<<< HEAD
-import DataStoreService from './datastore.service';
-import EndpointService from './endpoint.service';
-import FilesService from './files.service';
-import KinveyModule from './kinvey.module';
-import PingService from './ping.service';
-import UserService from './user.service';
-import PushService from './push.service';
-=======
 import DataStoreService from './datastore';
 import EndpointService from './endpoint';
 import FilesService from './files';
 import KinveyModule from './kinvey';
 import PingService from './ping';
 import UserService from './user';
->>>>>>> 6f319a62
+import PushService from './push.service';
 
 export {
   // Kinvey
