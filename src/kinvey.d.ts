--- conflicted
+++ resolved
@@ -7,14 +7,8 @@
 
 export namespace Kinvey {
   export let appVersion: string;
-
-<<<<<<< HEAD
-  export function initialize(config: ClientConfig): Promise<User>;
-  export function init(config: ClientConfig): Client;
-=======
-  export function initialize(config?: ClientConfig): Promise < User > ;
+  export function initialize(config?: ClientConfig): Promise<User> ;
   export function init(config?: ClientConfig): Client;
->>>>>>> 96bb43f5
 
   interface PingResponse {
     version: string;
