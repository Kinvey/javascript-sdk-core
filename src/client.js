import assign from 'lodash/assign';
import isString from 'lodash/isString';
import isNumber from 'lodash/isNumber';

import { KinveyError } from 'src/errors';
import { Log, isDefined } from 'src/utils';
import { CacheRequest } from './request';

let sharedInstance = null;

/**
 * The Client class stores information about your application on the Kinvey platform. You can create mutiple clients
 * to send requests to different environments on the Kinvey platform.
 */
export default class Client {
  /**
   * Creates a new instance of the Client class.
   *
   * @param {Object}    options                                            Options
   * @param {string}    [options.apiHostname='https://baas.kinvey.com']    Host name used for Kinvey API requests
   * @param {string}    [options.micHostname='https://auth.kinvey.com']    Host name used for Kinvey MIC requests
   * @param {string}    [options.appKey]                                   App Key
   * @param {string}    [options.appSecret]                                App Secret
   * @param {string}    [options.masterSecret]                             App Master Secret
   * @param {string}    [options.encryptionKey]                            App Encryption Key
   * @param {string}    [options.appVersion]                               App Version
   * @return {Client}                                                      An instance of the Client class.
   *
   * @example
   * var client = new Kinvey.Client({
   *   appKey: '<appKey>',
   *   appSecret: '<appSecret>'
   * });
   */
  constructor(options = {}) {
    options = assign({
      apiHostname: 'https://baas.kinvey.com',
      micHostname: 'https://auth.kinvey.com',
      liveServiceHostname: 'https://kls.kinvey.com',
      defaultTimeout: 60000
    }, options);

<<<<<<< HEAD
    let apiHostname = options.apiHostname;
    if (isString(apiHostname) === false) {
      apiHostname = String(apiHostname);
=======
    if (options.apiHostname && isString(options.apiHostname)) {
      let apiHostname = options.apiHostname;

      if (/^https?:\/\//i.test(apiHostname) === false) {
        apiHostname = `https://${apiHostname}`;
      }

      const apiHostnameParsed = url.parse(apiHostname);

      /**
       * @type {string}
       */
      this.apiProtocol = apiHostnameParsed.protocol;

      /**
       * @type {string}
       */
      this.apiHost = apiHostnameParsed.host;
>>>>>>> e90d21fd
    }
    this.apiHostname = apiHostname.replace(/\/+$/, '');

<<<<<<< HEAD
    let micHostname = options.micHostname;
    if (isString(apiHostname) === false) {
      micHostname = String(micHostname);
=======
    if (options.micHostname && isString(options.micHostname)) {
      let micHostname = options.micHostname;

      if (/^https?:\/\//i.test(micHostname) === false) {
        micHostname = `https://${micHostname}`;
      }

      const micHostnameParsed = url.parse(micHostname);

      /**
       * @type {string}
       */
      this.micProtocol = micHostnameParsed.protocol;

      /**
       * @type {string}
       */
      this.micHost = micHostnameParsed.host;
>>>>>>> e90d21fd
    }
    this.micHostname = micHostname.replace(/\/+$/, '');

    let liveServiceHostname = options.liveServiceHostname;
    if (isString(liveServiceHostname) === false) {
      liveServiceHostname = String(liveServiceHostname);
    }
<<<<<<< HEAD
    this.liveServiceHostname = liveServiceHostname.replace(/\/+$/, '');
=======

    /**
     * @type {string}
     */
    this.liveServiceProtocol = options.liveServiceProtocol;

    /**
     * @type {string}
     */
    this.liveServiceHost = options.liveServiceHost;
>>>>>>> e90d21fd

    /**
     * @type {?string}
     */
    this.appKey = options.appKey;

    /**
     * @type {?string}
     */
    this.appSecret = options.appSecret;

    /**
     * @type {?string}
     */
    this.masterSecret = options.masterSecret;

    /**
     * @type {?string}
     */
    this.encryptionKey = options.encryptionKey;

    if (isDefined(options.appVersion)) {
      let appVersion = options.appVersion;

      if (isString(appVersion) === false) {
        appVersion = String(appVersion);
      }

      /**
       * The version of your app. It will sent with Kinvey API requests
       * using the X-Kinvey-Api-Version header.
       * @type {?string}
       */
      this.appVersion = appVersion;
    }

    if (isDefined(options.defaultTimeout)) {
      let timeout = parseInt(options.defaultTimeout, 10);

      if (isNumber(timeout) === false || isNaN(timeout)) {
        throw new KinveyError('Invalid timeout. Timeout must be a number.');
      }

      if (timeout < 0) {
        Log.info('Default timeout is less than 0. Setting default timeout to 60000ms.');
        timeout = 60000;
      }

      /**
       * @type {?number}
       */
      this.defaultTimeout = timeout;
    }
  }

  /**
   * Get the active user.
   */
  get activeUser() {
    return CacheRequest.getActiveUser(this);
  }

  /**
   * Returns an object containing all the information for this Client.
   *
   * @return {Object} Object
   */
  toPlainObject() {
    return {
      apiHostname: this.apiHostname,
      micHostname: this.micHostname,
      liveServiceHostname: this.liveServiceHostname,
      appKey: this.appKey,
      appSecret: this.appSecret,
      masterSecret: this.masterSecret,
      encryptionKey: this.encryptionKey,
      appVersion: this.appVersion,
      defaultTimeout: this.defaultTimeout
    };
  }

  /**
   * Initializes the Client class by creating a new instance of the
   * Client class and storing it as a shared instance. The returned promise
   * resolves with the shared instance of the Client class.
   *
   * @param {Object}    options                                            Options
   * @param {string}    [options.apiHostname='https://baas.kinvey.com']    Host name used for Kinvey API requests
   * @param {string}    [options.micHostname='https://auth.kinvey.com']    Host name used for Kinvey MIC requests
   * @param {string}    [options.appKey]                                   App Key
   * @param {string}    [options.appSecret]                                App Secret
   * @param {string}    [options.masterSecret]                             App Master Secret
   * @param {string}    [options.encryptionKey]                            App Encryption Key
   * @param {string}    [options.appVersion]                               App Version
   * @return {Promise}                                                     A promise.
   */
  static initialize(options) {
    const client = new Client(options);
    sharedInstance = client;
    return CacheRequest.loadActiveUser(client)
      .then(() => client);
  }

  /**
   * Returns the shared instance of the Client class used by the SDK.
   *
   * @throws {KinveyError} If a shared instance does not exist.
   *
   * @return {Client} The shared instance.
   *
   * @example
   * var client = Kinvey.Client.sharedInstance();
   */
  static sharedInstance() {
    if (isDefined(sharedInstance) === false) {
      throw new KinveyError('You have not initialized the library. ' +
        'Please call Kinvey.init() to initialize the library.');
    }

    return sharedInstance;
  }
}<|MERGE_RESOLUTION|>--- conflicted
+++ resolved
@@ -40,11 +40,6 @@
       defaultTimeout: 60000
     }, options);
 
-<<<<<<< HEAD
-    let apiHostname = options.apiHostname;
-    if (isString(apiHostname) === false) {
-      apiHostname = String(apiHostname);
-=======
     if (options.apiHostname && isString(options.apiHostname)) {
       let apiHostname = options.apiHostname;
 
@@ -63,15 +58,9 @@
        * @type {string}
        */
       this.apiHost = apiHostnameParsed.host;
->>>>>>> e90d21fd
     }
     this.apiHostname = apiHostname.replace(/\/+$/, '');
 
-<<<<<<< HEAD
-    let micHostname = options.micHostname;
-    if (isString(apiHostname) === false) {
-      micHostname = String(micHostname);
-=======
     if (options.micHostname && isString(options.micHostname)) {
       let micHostname = options.micHostname;
 
@@ -90,7 +79,6 @@
        * @type {string}
        */
       this.micHost = micHostnameParsed.host;
->>>>>>> e90d21fd
     }
     this.micHostname = micHostname.replace(/\/+$/, '');
 
@@ -98,9 +86,6 @@
     if (isString(liveServiceHostname) === false) {
       liveServiceHostname = String(liveServiceHostname);
     }
-<<<<<<< HEAD
-    this.liveServiceHostname = liveServiceHostname.replace(/\/+$/, '');
-=======
 
     /**
      * @type {string}
@@ -111,7 +96,6 @@
      * @type {string}
      */
     this.liveServiceHost = options.liveServiceHost;
->>>>>>> e90d21fd
 
     /**
      * @type {?string}
