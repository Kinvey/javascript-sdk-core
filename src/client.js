--- conflicted
+++ resolved
@@ -4,11 +4,7 @@
 import isNumber from 'lodash/isNumber';
 
 import { KinveyError } from 'src/errors';
-<<<<<<< HEAD
-import { isDefined } from 'src/utils';
-=======
 import { Log, isDefined, uuidv4 } from 'src/utils';
->>>>>>> 245ec72e
 
 const DEFAULT_TIMEOUT = 60000;
 const ACTIVE_USER_KEY = 'active_user';
