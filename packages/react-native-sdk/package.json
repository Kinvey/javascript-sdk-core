--- conflicted
+++ resolved
@@ -31,12 +31,8 @@
     "kinvey-js-sdk": "^4.2.3"
   },
   "peerDependencies": {
-<<<<<<< HEAD
     "@react-native-community/async-storage": "^1.6.1",
-    "react-native": "^0.60.0"
-=======
     "react-native": "^0.60.5"
->>>>>>> 453b43e3
   },
   "devDependencies": {
     "@react-native-community/async-storage": "^1.6.1",
