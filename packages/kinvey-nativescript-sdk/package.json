--- conflicted
+++ resolved
@@ -1,10 +1,6 @@
 {
   "private": true,
-<<<<<<< HEAD
-  "version": "3.12.2-next.1",
-=======
   "version": "3.12.2",
->>>>>>> ec575819
   "name": "kinvey-nativescript-sdk",
   "description": "Kinvey NativeScript SDK for developing NativeScript applications.",
   "author": "Kinvey, Inc.",
