import expect from 'expect';
import chai from 'chai';
import nock from 'nock';
import assign from 'lodash/assign';
import localStorage from 'local-storage';
import { Acl } from 'kinvey-acl';
import { Kmd } from 'kinvey-kmd';
import { randomString } from 'kinvey-test-utils';
import { ActiveUserError, InvalidCredentialsError, KinveyError } from 'kinvey-errors';
import { collection, DataStoreType } from 'kinvey-datastore';
import { Query } from 'kinvey-query';
import { register as registerHttp} from 'kinvey-http-node';
import { init } from 'kinvey-app';
import { getLiveService } from 'kinvey-live';
import { register as registerCache } from 'kinvey-cache-memory';
import { User } from './user';
import * as userFuncs from './user';
import { UserMock } from './user-mock';
<<<<<<< HEAD
import { register as registerCache} from 'kinvey-cache-memory';
import { throwError } from 'rxjs';
=======
>>>>>>> 13e9c2d4

chai.use(require('chai-as-promised'));

const rpcNamespace = process.env.KINVEY_RPC_NAMESPACE || 'rpc';

describe('User', () => {
  let client;

  before(() => {
    registerHttp();
    registerCache();
  });

  before(() => {
    client = init({
      appKey: randomString(),
      appSecret: randomString(),
      apiHostname: "https://baas.kinvey.com",
      micHostname: "https://auth.kinvey.com"
    });
  });


  describe('constructor', () => {
    it('should create a user', () => {
      const user = new User();
      expect(user).toBeA(User);
    });

    it('should set data', () => {
      const data = { prop: randomString() };
      const user = new User(data);
      expect(user.data).toEqual(data);
    });

    it('should set the client', () => {//TODO: Obsolete?
      const client = new Client();
      const user = new User({}, { client: client });
      expect(user.client).toEqual(client);
    });

    it('should set the client to the shared instance if one is not provided', () => {//TODO: Obsolete?
      const user = new User();
      expect(user.client).toEqual(Client.sharedInstance());
    });
  });

  describe('_id', () => {
    it('should return the _id', () => {
      const data = { _id: randomString() };
      const user = new User(data);
      expect(user._id).toEqual(data._id);
    });
  });

  describe('_acl', () => {
    it('should return the _acl', () => {
      const data = { _acl: { authtoken: randomString() } };
      const user = new User(data);
      expect(user._acl).toEqual(new Acl(data));
    });

    it('should not be able to set the _acl', () => {
      expect(() => {
        const user = new User();
        const acl = user._acl;
        const data = { _acl: { creator: randomString() } };
        user._acl = new Acl(data);
      }).toThrow(TypeError, /which has only a getter/);
    });
  });

  describe('metadata', () => {
    it('should return the metadata', () => {
      const data = { _kmd: { lmt: new Date().toISOString(), ect: new Date().toISOString() } };
      const user = new User(data);
      expect(user.metadata).toEqual(new Kmd(data));
    });

    it('should not be able to set the metadata', () => {
      expect(() => {
        const user = new User();
        const metadata = user.metadata;
        const data = { _kmd: { lmt: new Date().toISOString(), ect: new Date().toISOString() } };
        user.metadata = new Kmd(data);
      }).toThrow(TypeError, /which has only a getter/);
    });
  });

  describe('_kmd', () => {
    it('should return the metadata', () => {
      const data = { _kmd: { lmt: new Date().toISOString(), ect: new Date().toISOString() } };
      const user = new User(data);
      expect(user._kmd).toEqual(new Kmd(data));
    });

    it('should not be able to set the _kmd', () => {
      expect(() => {
        const user = new User();
        const kmd = user._kmd;
        const data = { _kmd: { lmt: new Date().toISOString(), ect: new Date().toISOString() } };
        user._kmd = new Kmd(data);
      }).toThrow(TypeError, /which has only a getter/);
    });
  });

  describe('_socialIdentity', () => {// TODO: there is no _socialIdentity getter
    it('should return the metadata', () => {
      const data = { _socialIdentity: { kinvey: {} } };
      const user = new User(data);
      expect(user._socialIdentity).toEqual(data._socialIdentity);
    });

    it('should not be able to set the _socialIdentity', () => {
      expect(() => {
        const user = new User();
        const socialIdentity = user._socialIdentity;
        const data = { _socialIdentity: { kinvey: {} } };
        user._socialIdentity = data._socialIdentity;
      }).toThrow(TypeError, /which has only a getter/);
    });
  });

  describe('authtoken', () => {//TODO: there is no authtoken getter
    it('should return the authtoken', () => {
      const data = { _kmd: { authtoken: randomString() } };
      const user = new User(data);
      expect(user.authtoken).toEqual(new Kmd(data).authtoken);
    });

    it('should not be able to set the authtoken', () => {
      expect(() => {
        const user = new User();
        const authtoken = user.authtoken;
        const data = { _kmd: { authtoken: randomString() } };
        user.authtoken = new Kmd(data).authtoken;
      }).toThrow(TypeError, /which has only a getter/);
    });
  });

  describe('username', () => {
    it('should return the username', () => {
      const data = { username: randomString() };
      const user = new User(data);
      expect(user.username).toEqual(data.username);
    });

    it('should not be able to set the username', () => {
      expect(() => {
        const user = new User();
        const username = user.username;
        const data = { username: randomString() };
        user.username = data.username;
      }).toThrow(TypeError, /which has only a getter/);
    });
  });

  describe('email', () => {
    it('should return the email', () => {
      const data = { email: randomString() };
      const user = new User(data);
      expect(user.email).toEqual(data.email);
    });

    it('should not be able to set the email', () => {
      expect(() => {
        const user = new User();
        const email = user.email;
        const data = { email: randomString() };
        user.email = data.email;
      }).toThrow(TypeError, /which has only a getter/);
    });
  });

  describe('pathname', () => {//TODO: no pathname getter
    it('should return the pathname', () => {
      const user = new User();
      expect(user.pathname).toEqual(`/user/${client.appKey}`);
    });

    it('should not be able to set the pathname', () => {
      expect(() => {
        const user = new User();
        user.pathname = 'user';
      }).toThrow(TypeError, /which has only a getter/);
    });
  });

  describe('isActive()', () => {// TODO: Reworked user-mock to work without client of the user
    it('should return true', () => {
      return UserMock.logout(client.appKey)
        .then(() => {
          return UserMock.login('test', 'test', client.appKey);
        })
        .then((user) => {
          expect(user.isActive()).toEqual(true);
        });
    });

    it('should return false', () => {
      const user = new User();
      expect(user.isActive()).toEqual(false);
    });
  });

  describe('isEmailVerified()', () => {//EmailVerification should be {status:verified} and not verified
    it('should return true', () => {
      const data = { _kmd: { emailVerification: { status: 'confirmed' } } };
      const user = new User(data);
      expect(user.isEmailVerified()).toEqual(true);
    });

    it('should return false', () => {
      const data = { _kmd: { emailVerification: { status: 'unconfirmed' } } };
      const user = new User(data);
      expect(user.isEmailVerified()).toEqual(false);
    });
  });

  describe('login()', () => {
    beforeEach(() => {
      return UserMock.logout(client.appKey);
    });

    it('should throw an error if an active user already exists', () => {//TODO: errors should be reverted
      return UserMock.login(randomString(), randomString(), client.appKey)
        .then(() => {
          return userFuncs.login(randomString(), randomString(), client.appKey);
        })
        .catch((error) => {
          expect(error).toBeA(ActiveUserError);
        });
    });

    it('should throw an error if a username is not provided', async () => {//TODO: errors should be reverted
      try {
        await userFuncs.login(null, randomString(), client.appKey);
      } catch (error) {
        expect(error).toBeA(KinveyError);
      }
    });

    it('should throw an error if the username is an empty string', async () => {//TODO: errors should be reverted
      try {
        await userFuncs.login(' ', randomString(), client.appKey);
      } catch (error) {
        expect(error).toBeA(KinveyError);
      }
    });

    it('should throw an error if a password is not provided', async () => {//TODO: errors should be reverted
      try {
        await userFuncs.login(randomString());
      } catch (error) {
        expect(error).toBeA(KinveyError);
      }
    });

    it('should throw an error if the password is an empty string', async () => {//TODO: errors should be reverted
      try {
        await userFuncs.login(randomString(), ' ', client.appKey);
      } catch (error) {
        expect(error).toBeA(KinveyError);
      }
    });

    it('should throw an error if the username and/or password is invalid', () => {//TODO: errors should be reverted
      const user = new User();
      const username = randomString();
      const password = randomString();
      const pathname = `/user/${client.appKey}`

      // Kinvey API response
      nock(client.apiHostname, { encodedQueryParams: true })
        .post(`${pathname}/login`, { username: username, password: password })
        .reply(401, {
          name: 'InvalidCredentials',
          message: 'Invalid credentials. Please retry your request with correct credentials'
        }, {
          'Content-Type': 'application/json; charset=utf-8'
        });

      return userFuncs.login(username, password)
        .catch((error) => {
          expect(error).toBeA(InvalidCredentialsError);
        });
    });

    it('should login a user', () => {//TODO: the user object returned by the loginmethod returns the values in the root object and also in a first level _data object. Is it redundant?
      //TODO: The object returned from the login contains the password value, which it seems was omitted in the master branch
      const user = new User();
      const username = randomString();
      const password = randomString();
      const pathname = `/user/${client.appKey}`;

      const reply = {
        _id: randomString(),
        _kmd: {
          lmt: new Date().toISOString(),
          ect: new Date().toISOString(),
          authtoken: randomString()
        },
        username: username,
        password: password,
        _acl: {
          creator: randomString()
        }
      };

      // Kinvey API response
      nock(client.apiHostname, { encodedQueryParams: true })
        .post(`${pathname}/login`, { username: username, password: password })
        .reply(200, reply, {
          'content-type': 'application/json; charset=utf-8'
        });

      // Logout the test user
      return UserMock.logout(client.appKey)
        .then(() => {
          return userFuncs.login(username, password);
        })
        .then((user) => {
          expect(user._id).toEqual(reply._id);
          expect(user._kmd.authtoken).toEqual(reply._kmd.authtoken);
          expect(user.username).toEqual(reply.username);
          expect(user.data.password).toEqual(undefined);
          expect(user.isActive()).toEqual(true);

          const storedUser = client.getActiveUser();
          expect(storedUser.password).toEqual(undefined);
        });
    });

    it('should login a user by providing credentials as an object', async () => {
      let user = new User();
      const username = randomString();
      const password = randomString();
      const pathname = `/user/${client.appKey}`;
      const reply = {
        _id: randomString(),
        _kmd: {
          lmt: new Date().toISOString(),
          ect: new Date().toISOString(),
          authtoken: randomString()
        },
        username: username,
        _acl: {
          creator: randomString()
        }
      };

      // Kinvey API response
      nock(client.apiHostname, { encodedQueryParams: true })
        .post(`${pathname}/login`, { username: username, password: password })
        .reply(200, reply, {
          'content-type': 'application/json; charset=utf-8'
        });

      // Logout the test user
      await UserMock.logout(client.appKey);

      // Login
      user = await userFuncs.login({
        username: username,
        password: password
      });

      // Expectations
      expect(user._id).toEqual(reply._id);
      expect(user._kmd.authtoken).toEqual(reply._kmd.authtoken);
      expect(user.username).toEqual(reply.username);

      const isActive = await user.isActive();
      expect(isActive).toEqual(true);
    });

    it('should login a user with _socialIdentity', async () => {//TODO: The social identity sent for authentication used to be added to the social identity returned with the response
      const socialIdentity = { foo: { baz: randomString() }, faa: randomString() };
      let user = new User();
      const pathname = `/user/${client.appKey}`;
      const reply = {
        _id: randomString(),
        _kmd: {
          lmt: new Date().toISOString(),
          ect: new Date().toISOString(),
          authtoken: randomString()
        },
        _socialIdentity: {
          foo: {
            bar: randomString()
          }
        },
        username: randomString(),
        _acl: {
          creator: randomString()
        }
      };

      // Kinvey API response
      nock(client.apiHostname, { encodedQueryParams: true })
        .post(`${pathname}/login`, { _socialIdentity: socialIdentity })
        .reply(200, reply, {
          'content-type': 'application/json; charset=utf-8'
        });

      // Logout the test user
      await UserMock.logout(client.appKey);

      // Login
      user = await userFuncs.login({
        _socialIdentity: socialIdentity
      });

      // Expectations
      expect(user._id).toEqual(reply._id);
      expect(user._kmd.authtoken).toEqual(reply._kmd.authtoken);
      expect(user.username).toEqual(reply.username);
      expect(user.data._socialIdentity.foo.baz).toEqual(socialIdentity.foo.baz);
      expect(user.data._socialIdentity.foo.bar).toEqual(reply._socialIdentity.foo.bar);
      expect(user.data._socialIdentity.faa).toEqual(socialIdentity.faa);

      const isActive = user.isActive();
      expect(isActive).toEqual(true);
    });
  });

  describe('logout()', () => {
    beforeEach(() => {
      return UserMock.logout(client.appKey)
        .then(() => {
          return UserMock.login(randomString(), randomString(), client.appKey);
        });
    });

    beforeEach(() => {
      const entity1 = {
        _id: randomString(),
        title: 'Opela',
        author: 'Maria Crawford',
        isbn: '887420007-2',
        summary: 'Quisque id justo sit amet sapien dignissim vestibulum. Vestibulum ante ipsum primis in faucibus orci luctus et ultrices posuere cubilia Curae; Nulla dapibus dolor vel est. Donec odio justo, sollicitudin ut, suscipit a, feugiat et, eros.\n\nVestibulum ac est lacinia nisi venenatis tristique. Fusce congue, diam id ornare imperdiet, sapien urna pretium nisl, ut volutpat sapien arcu sed augue. Aliquam erat volutpat.',
        _acl: {
          creator: randomString()
        },
        _kmd: {
          lmt: '2016-08-17T15:32:01.741Z',
          ect: '2016-08-17T15:32:01.741Z'
        }
      };
      const entity2 = {
        _id: randomString(),
        title: 'Treeflex',
        author: 'Harry Larson',
        isbn: '809087960-8',
        summary: 'Aenean fermentum. Donec ut mauris eget massa tempor convallis. Nulla neque libero, convallis eget, eleifend luctus, ultricies eu, nibh.',
        _acl: {
          creator: randomString()
        },
        _kmd: {
          lmt: '2016-08-17T15:32:01.744Z',
          ect: '2016-08-17T15:32:01.744Z'
        }
      };

      // Kinvey API response
      nock(client.apiHostname, { encodedQueryParams: true })
        .get(`/appdata/${client.appKey}/foo`)
        .reply(200, [entity1, entity2], {
          'content-type': 'application/json'
        });

      // Pull data into cache
      const store = collection('foo');
      return store.pull()
        .then((entities) => {
          expect(entities).toEqual(2);
        });
    });

    afterEach(() => {//TODO: ClearCache does not seem to clear the cache
      const store = collection('foo', DataStoreType.Sync);
      return store.find().toPromise()
        .then((entities) => {
          expect(entities).toEqual([]);
        });
    });

    afterEach(() => {
      const store = collection('kinvey_sync', DataStoreType.Sync);
      return store.find().toPromise()
        .then((entities) => {
          expect(entities).toEqual([]);
        });
    });

    afterEach(() => {
      const user = localStorage.get(`${client.appKey}kinvey_user`);
      expect(user).toEqual(null);
    });

    it('should logout the active user', () => {
      return UserMock.logout(client.appKey)
        .then(() => {
          expect(userFuncs.getActiveUser()).toEqual(null);
        });
    });

    it('should logout when there is not an active user', () => {
      return UserMock.logout(client.appKey)
        .then(() => {
          expect(userFuncs.getActiveUser()).toEqual(null);
        })
        .then(() => userFuncs.logout(client.appKey))
        .then(() => {
          expect(userFuncs.getActiveUser()).toEqual(null);
        });
    });

    it('should unregister user from Live Service', () => {//TODO: logout seems to no unregister user from live services
      const activeUser = userFuncs.getActiveUser();
      const spy = expect.spyOn(activeUser, 'unregisterFromLiveService')
        .andReturn(Promise.resolve());

      return userFuncs.logout(client.appKey)
        .then(() => {
          expect(spy).toHaveBeenCalled();
          expect.restoreSpies();
        });
    });
  });

  describe('live service registration management', () => {
    let activeUser;
    let liveService;

    before(() => {
      return UserMock.login(randomString(), randomString(), client.appKey);
    });

    beforeEach(() => {
      activeUser = userFuncs.getActiveUser();
      liveService = getLiveService(Client.sharedInstance());
    });

    afterEach(() => expect.restoreSpies());

    describe('registerForLiveService', () => {//TODO: OBsolete?
      it('should do nothing, if already registered', () => {
        const spy = expect.spyOn(liveService, 'fullInitialization');
        expect.spyOn(liveService, 'isInitialized')
          .andReturn(true);

        return activeUser.registerForLiveService()
          .then(() => {
            expect(spy).toNotHaveBeenCalled();
          });
      });

      it('should call LiveService\'s fullInitialization() method, if not registered', () => {
        const spy = expect.spyOn(liveService, 'fullInitialization')
          .andReturn(Promise.resolve());
        expect.spyOn(liveService, 'isInitialized')
          .andReturn(false);

        return activeUser.registerForLiveService()
          .then(() => {
            expect(spy).toHaveBeenCalledWith(activeUser);
          });
      });
    });

    describe('unregisterFromLiveService', () => {//TODO: Obsolete?
      let activeUser;
      let liveService;

      beforeEach(() => {
        activeUser = User.getActiveUser();
        liveService = getLiveService(Client.sharedInstance());
      });

      it('should do nothing, if not registered', () => {
        const spy = expect.spyOn(liveService, 'fullUninitialization');
        expect.spyOn(liveService, 'isInitialized')
          .andReturn(false);

        return activeUser.unregisterFromLiveService()
          .then(() => {
            expect(spy).toNotHaveBeenCalled();
          });
      });

      it('should call LiveService\'s fullUninitialization() method, if registered', () => {
        const spy = expect.spyOn(liveService, 'fullUninitialization')
          .andReturn(Promise.resolve());
        expect.spyOn(liveService, 'isInitialized')
          .andReturn(true);

        return activeUser.unregisterFromLiveService()
          .then(() => {
            expect(spy).toHaveBeenCalled();
          });
      });
    });
  });

  describe('signup', () => {// TODO: the active user returned has an additional data property 
    beforeEach(() => {
      return UserMock.logout(client.appKey);
    });

    it('should signup and set the user as the active user', () => {
      return UserMock.signup({ username: randomString(), password: randomString() }, {},  client.appKey)
        .then((user) => {
          expect(user.isActive()).toEqual(true); 
          expect(user).toEqual(UserMock.getActiveUser());
        });
    });

    it('should signup with a user and set the user as the active user', () => {// TODO: the active user returned has an additional data property
      const user = new UserMock({ username: randomString(), password: randomString() });
      return UserMock.signup(user, {}, client.appKey)
        .then((user) => {
          expect(user.isActive()).toEqual(true);
          expect(user).toEqual(UserMock.getActiveUser());
        });
    });

    it('should signup user and not set the user as the active user', () => {
      return UserMock.signup({ username: randomString(), password: randomString() }, { state: false }, client.appKey)
        .then((user) => {
          expect(user.isActive()).toEqual(false);
          expect(UserMock.getActiveUser()).toEqual(null);
        });
    });

    it('should signup an implicit user and set the user as the active user', () => {// TODO: the active user returned has an additional data property
      return UserMock.signup(null, {}, client.appKey)
        .then((user) => {
          expect(user.isActive()).toEqual(true);
          expect(user).toEqual(UserMock.getActiveUser());
        });
    });

    it('should merge the signup data and set the user as the active user', () => {// TODO: the active user returned has an additional data property
      const user = new UserMock({ username: randomString(), password: randomString() });
      const username = 'foo';
      return user.signup({ username: username }, {}, client.appKey)
        .then((user) => {
          expect(user.isActive()).toEqual(true);
          expect(user.username).toEqual(username);
          expect(user).toEqual(UserMock.getActiveUser());
        });
    });

    it('should throw an error if an active user already exists', () => {//TODO: Errors should be reverted
      return UserMock.login(randomString(), randomString(), client.appKey)
        .then(() => {
          return UserMock.signup({ username: randomString(), password: randomString() }, {}, client.appKey);
        })
        .catch((error) => {
          expect(error).toBeA(ActiveUserError);
        });
    });

    it('should not throw an error with an active user and options.state set to false', () => {
      return UserMock.login(randomString(), randomString(), client.appKey)
        .then(() => {
          return UserMock.signup({ username: randomString(), password: randomString() }, { state: false }, client.appKey);
        })
        .then((user) => {
          expect(user.isActive()).toEqual(false);
          expect(user).toNotEqual(UserMock.getActiveUser());
        });
    });
  });

  describe('update()', () => {
    it('should throw an error if the user does not have an _id', () => {// TODO: No validation for user having an _id
      const user = new User({ email: randomString() });
      return user.update({ email: randomString() })
        .catch((error) => {
          expect(error).toBeA(KinveyError);
          expect(error.message).toEqual('User must have an _id.');
        });
    });

    it('should update the active user', () => {// TODO: the active user returned has an additional data property
      const pathname = `/user/${client.appKey}`;
      return UserMock.logout(client.appKey)
        .then(() => {
          return UserMock.login(randomString(), randomString(), client.appKey);
        })
        .then((user) => {
          const email = randomString();
          const requestData = assign(user.data, { email: email });
          const responseData = assign(requestData, { _kmd: { authtoken: randomString() } });

          // Kinvey API response
          nock(client.apiHostname, { encodedQueryParams: true })
            .put(`${pathname}/${user._id}`, requestData)
            .reply(200, responseData);

          return user.update({ email: email })
            .then((resultingUser) => {
              expect(resultingUser).toEqual(responseData);
              const activeUser = userFuncs.getActiveUser();
              expect(activeUser.data).toEqual(responseData);
            });
        });
    });

    it('should update a user and not the active user', () => {
      const pathname = `/user/${client.appKey}`;
      return UserMock.logout(client.appKey)
        .then(() => {
          return UserMock.login(randomString(), randomString(), client.appKey);
        })
        .then((activeUser) => {
          const user = new User({ _id: randomString(), email: randomString() });
          const email = randomString();
          const requestData = assign(user.data, { email: email });
          const responseData = assign(requestData, { _kmd: { authtoken: randomString() } });

          // Kinvey API response
          nock(client.apiHostname, { encodedQueryParams: true })
            .put(`${pathname}/${user._id}`, requestData)
            .reply(200, responseData);

          return user.update({ email: email })
            .then(() => {
              expect(user.data).toEqual(responseData);
              expect(user._kmd.authtoken).toEqual(responseData._kmd.authtoken);
              expect(activeUser.data).toNotEqual(responseData);
              expect(activeUser._kmd.authtoken).toNotEqual(responseData._kmd.authtoken);
            });
        });
    });
  });

  describe('me()', () => {
    beforeEach('login a user', ()=>{
      const username = randomString();
      const password = randomString();
      return UserMock.login(username, password, client.appKey)
        .then((user)=>{
           const activeUser = userFuncs.getActiveUser();
           expect(activeUser.username).toEqual(username);
        })
        .catch((err)=> {throwError(err)})
    })
    it('should refresh the users data', () => {
      const pathname = `/user/${client.appKey}`;
      const user = new User({ _id: randomString(), name: randomString() });
      const reply = {
        _id: user._id,
        username: randomString()
      };

      // Kinvey API response
      nock(client.apiHostname, { encodedQueryParams: true })
        .get(`${pathname}/_me`)
        .reply(200, reply);

      return user.me()
        .then((user) => {
          expect(user.username).toEqual(reply.username);
          expect(user.data.name).toEqual(undefined);
        });
    });

    it('should remove any sensitive data', () => {
      const pathname = `/user/${client.appKey}`;
      const user = new User({ _id: randomString() });
      const reply = {
        _id: user._id,
        username: randomString(),
        password: randomString()
      };

      // Kinvey API response
      nock(client.apiHostname, { encodedQueryParams: true })
        .get(`${pathname}/_me`)
        .reply(200, reply);

      return user.me()
        .then((user) => {
          expect(user.username).toEqual(reply.username);
          expect(user.data.password).toEqual(null);
        });
    });

    it('should update active user', () => {
      const pathname = `/user/${client.appKey}`;
      const user = userFuncs.getActiveUser();
      const reply = {
        _id: user._id,
        username: randomString()
      };

      // Kinvey API response
      nock(client.apiHostname, { encodedQueryParams: true })
        .get(`${pathname}/_me`)
        .reply(200, reply);

      return user.me()
        .then((user) => {
          expect(user.data).toEqual(userFuncs.getActiveUser().data);
        });
    });

    it('should fail for a user that is not active', () => {
      const user = new User();
      return chai.expect(user.me()).to.eventually.be.rejected;
    });
  });

  describe('getActiveUser()', () => {
    it('should return the active user', () => {// TODO: the active user returned has an additional data property
      return UserMock.logout(client.appKey)
        .then(() => {
          return UserMock.login(randomString(), randomString(), client.appKey);
        })
        .then((user) => {
          expect(UserMock.getActiveUser()).toEqual(user);
        });
    });

    it('should return null with no active user', () => {
      return UserMock.logout(client.appKey)
        .then(() => {
          expect(UserMock.getActiveUser()).toEqual(null);
        });
    });
  });

  describe('verifyEmail()', () => {
    it('should throw an error if a username is not provided', async () => {//TODO: errors should be reverted
      try {
        await userFuncs.verifyEmail();
      } catch (error) {
        expect(error).toBeA(KinveyError);
      }
    });

    it('should throw an error if the provided username is not a string', async () => {//TODO: errors should be reverted
      try {
        await userFuncs.verifyEmail({});
      } catch (error) {
        expect(error).toBeA(KinveyError);
      }
    });

    it('should verify an email for a user', async () => {
      const username = 'test';

      // Kinvey API response
      nock(client.apiHostname, { encodedQueryParams: true })
        .post(`/${rpcNamespace}/${client.appKey}/${username}/user-email-verification-initiate`)
        .reply(200, {}, {
          'content-type': 'application/json; charset=utf-8'
        });

      const response = await userFuncs.verifyEmail(username);
      expect(response).toEqual({});
    });
  });

  describe('forgotUsername()', () => {
    it('should throw an error if an email is not provided', async () => {//TODO: errors should be reverted
      try {
        await userFuncs.forgotUsername();
      } catch (error) {
        expect(error).toBeA(KinveyError);
      }
    });

    it('should throw an error if the provided email is not a string', async () => {//TODO: errors should be reverted
      try {
        await userFuncs.forgotUsername({});
      } catch (error) {
        expect(error).toBeA(KinveyError);
      }
    });

    it('should retrieve a username for a user', async () => {
      const email = 'test@test.com';

      // Kinvey API response
      nock(client.apiHostname, { encodedQueryParams: true })
        .post(`/${rpcNamespace}/${client.appKey}/user-forgot-username`, { email: email })
        .reply(200, {}, {
          'content-type': 'application/json; charset=utf-8'
        });

      const response = await userFuncs.forgotUsername(email);
      expect(response).toEqual({});
    });
  });

  describe('resetPassword()', () => {
    it('should throw an error if a username is not provided', async () => {//TODO: errors should be reverted
      try {
        await userFuncs.resetPassword();
      } catch (error) {
        expect(error).toBeA(KinveyError);
      }
    });

    it('should throw an error if the provided username is not a string', async () => {//TODO: errors should be reverted
      try {
        await userFuncs.resetPassword({});
      } catch (error) {
        expect(error).toBeA(KinveyError);
      }
    });

    it('should reset the password for a user', async () => {
      const username = 'test';

      // Kinvey API response
      nock(client.apiHostname, { encodedQueryParams: true })
        .post(`/${rpcNamespace}/${client.appKey}/${username}/user-password-reset-initiate`)
        .reply(200, {}, {
          'content-type': 'application/json; charset=utf-8'
        });

      const response = await userFuncs.resetPassword(username);
      expect(response).toEqual({});
    });
  });

  describe('lookup()', () => {//TODO: lookup used to return observable, now it returns the data
    before(() => {
      return UserMock.login(randomString(), randomString(), client.appKey);
    });

    it('should throw an error if the query argument is not an instance of the Query class', () => {
      return userFuncs.lookup({}, { discover: true })
        .toPromise()
        .catch((error) => {
          expect(error).toBeA(KinveyError);
        });
    });

    it('should return an array of users', () => {
      const USERS = [{
        _id: randomString(),
        username: randomString(),
        _acl: {
          creator: randomString()
        },
        _kmd: {
          lmt: new Date().toISOString(),
          ect: new Date().toISOString()
        }
      }, {
        _id: randomString(),
        username: randomString(),
        _acl: {
          creator: randomString()
        },
        _kmd: {
          lmt: new Date().toISOString(),
          ect: new Date().toISOString()
        }
      }];

      // Kinvey API response
      nock(client.apiHostname, { encodedQueryParams: true })
        .post(`/user/${client.appKey}/_lookup`)
        .reply(200, USERS);

      return User.lookup()
        .toPromise()
        .then((users) => {
          expect(users).toEqual(USERS);
        });
    });

    it('should return an array of users matching the query', () => {
      const USERS = [{
        _id: randomString(),
        username: 'foo',
        _acl: {
          creator: randomString()
        },
        _kmd: {
          lmt: new Date().toISOString(),
          ect: new Date().toISOString()
        }
      }, {
        _id: randomString(),
        username: 'foo',
        _acl: {
          creator: randomString()
        },
        _kmd: {
          lmt: new Date().toISOString(),
          ect: new Date().toISOString()
        }
      }];
      const query = new Query();
      query.equalTo('username', 'foo');

      // Kinvey API response
      nock(client.apiHostname, { encodedQueryParams: true })
        .post(`/user/${client.appKey}/_lookup`, query.toPlainObject().filter)
        .reply(200, USERS);

      return User.lookup(query)
        .toPromise()
        .then((users) => {
          expect(users).toEqual(USERS);

          users.forEach(function (user) {
            expect(user.username).toEqual('foo');
          });
        });
    });
  });

  describe('remove()', () => {
    before(() => {
      nock.cleanAll();
    });

    it('should throw a KinveyError if an id is not provided', () => {//TODO: errors should be reverted
      return userFuncs.remove()
        .catch((error) => {
          expect(error).toBeA(KinveyError);
        });
    });

    it('should throw a KinveyError if an id is not a string', () => {//TODO: errors should be reverted
      return userFuncs.remove(1)
        .catch((error) => {
          expect(error).toBeA(KinveyError);
        });
    });

    it('should remove the user that matches the id argument', () => {//TODO: hard=false is what is noiw sent by default, used to be no query sent if not set explicitly
      const pathname = `/user/${client.appKey}`;
      // Remove the user
      const user = new User({ _id: randomString(), email: randomString() });

      nock(client.apiHostname)
        .delete(`${pathname}/${user._id}`)
        .reply(204);

      return userFuncs.remove(user._id)
        .then(() => {
          expect(nock.isDone()).toEqual(true);
        });
    });

    it('should remove the user that matches the id argument permanently', () => {
      const pathname = `/user/${client.appKey}`;
      // Remove the user
      const user = new User({ _id: randomString(), email: randomString() });

      nock(client.apiHostname, { encodedQueryParams: true })
        .delete(`${pathname}/${user._id}`)
        .query({ hard: true })
        .reply(204);

      return userFuncs.remove(user._id, { hard: true })
        .then(() => {
          expect(nock.isDone()).toEqual(true);
        });
    });
  });
});<|MERGE_RESOLUTION|>--- conflicted
+++ resolved
@@ -12,15 +12,11 @@
 import { register as registerHttp} from 'kinvey-http-node';
 import { init } from 'kinvey-app';
 import { getLiveService } from 'kinvey-live';
-import { register as registerCache } from 'kinvey-cache-memory';
 import { User } from './user';
 import * as userFuncs from './user';
 import { UserMock } from './user-mock';
-<<<<<<< HEAD
 import { register as registerCache} from 'kinvey-cache-memory';
 import { throwError } from 'rxjs';
-=======
->>>>>>> 13e9c2d4
 
 chai.use(require('chai-as-promised'));
 
