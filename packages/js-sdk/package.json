--- conflicted
+++ resolved
@@ -36,13 +36,8 @@
     "@types/loglevel": "1.6.3",
     "@types/node": "~12.6.9",
     "@types/url-join": "4.0.0",
-<<<<<<< HEAD
-    "@typescript-eslint/eslint-plugin": "1.13.0",
+    "@typescript-eslint/eslint-plugin": "2.0.0",
     "@typescript-eslint/parser": "2.0.0",
-=======
-    "@typescript-eslint/eslint-plugin": "2.0.0",
-    "@typescript-eslint/parser": "1.13.0",
->>>>>>> 237e24c6
     "axios": "0.19.0",
     "del-cli": "2.0.0",
     "eslint": "6.1.0",
