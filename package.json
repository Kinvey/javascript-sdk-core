--- conflicted
+++ resolved
@@ -58,13 +58,7 @@
     "eslint-config-kinvey-platform": "0.1.3",
     "eslint-plugin-import": "2.14.0",
     "expect": "^1.20.2",
-<<<<<<< HEAD
-    "fs-extra": "7.0.1",
-    "glob": "7.1.3",
-    "glob-promise": "3.4.0",
     "idb": "^3.0.2",
-=======
->>>>>>> 145ad0dc
     "karma": "3.1.4",
     "karma-browserstack-launcher": "1.4.0",
     "karma-chrome-launcher": "2.2.0",
