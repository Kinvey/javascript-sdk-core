--- conflicted
+++ resolved
@@ -2,51 +2,12 @@
   "private": true,
   "name": "kinvey",
   "scripts": {
-<<<<<<< HEAD
-    "build:all": "npm run build:angular && npm run build:html5 && npm run build:nativescript && npm run build:node",
-    "build:angular": "node scripts/build.angular.js",
-    "bundle:angular": "npm run build:angular && webpack --config packages/kinvey-angular-sdk/webpack.prod.js",
-    "bundle:angular:dev": "npm run build:angular && webpack --config packages/kinvey-angular-sdk/webpack.dev.js",
-    "build:html5": "node scripts/build.html5.js",
-    "bundle:html5": "npm run build:html5 && webpack --config packages/kinvey-html5-sdk/webpack.prod.js",
-    "bundle:html5:dev": "npm run build:html5 && webpack --config packages/kinvey-html5-sdk/webpack.dev.js",
-    "build:nativescript": "node scripts/build.nativescript.js",
-    "build:node": "node scripts/build.node.js",
-    "test": "mocha -r @babel/register \"src/**/*.spec.js\"",
-    "test:integration:html5": "npm run build:html5 && karma start tests/html5/karma-html5.local.js",
-    "test:integration:nativescript": "npm run build:nativescript && node scripts/test.nativescript.js && tns test ios --path tests/nativescript",
-    "test:integration:node": "npm run build:node && mocha --require @babel/register --require tests/node/register-node-sdk.js --opts tests/mocha.opts \"tests/shared/**/*.js\""
-  },
-  "dependencies": {
-    "@angular/core": "7.2.0",
-    "@babel/core": "7.2.2",
-    "@babel/runtime": "7.2.0",
-    "axios": "0.18.0",
-    "fs-extra": "7.0.1",
-    "glob": "7.1.3",
-    "glob-promise": "3.4.0",
-    "js-base64": "2.5.0",
-    "lodash": "4.17.11",
-    "loglevel": "1.6.1",
-    "loglevel-plugin-prefix": "0.8.4",
-    "lokijs": "1.5.6",
-    "p-queue": "3.0.0",
-    "pubnub": "4.23.0",
-    "request": "2.88.0",
-    "rxjs": "6.3.3",
-    "sift": "7.0.1",
-    "tns-core-modules": "5.2.1",
-    "tslib": "1.9.3",
-    "typescript": "3.3.1",
-    "url-join": "4.0.0"
-=======
     "build": "lerna run build",
     "prebundle": "npm run build",
     "bundle": "lerna run bundle",
     "postinstall": "lerna bootstrap",
     "pretest": "npm run build",
     "test": "lerna run test"
->>>>>>> 73b63c44
   },
   "devDependencies": {
     "lerna": "^3.6.0"
