--- conflicted
+++ resolved
@@ -26,15 +26,9 @@
 }
 
 export class CommonFileStore extends CoreFileStore {
-<<<<<<< HEAD
-  upload(file: File, metadata: any, options: any);
-  upload(filePath: string, metadata: any, options: any);
-  upload(filePath: string | File, metadata: any, options: any) {
-=======
   upload(file: File, metadata: any, options: any)
   upload(filePath: string, metadata: any, options: any)
   upload(filePath: string | File, metadata = <any>{}, options: any) {
->>>>>>> afd50083
     if (!this.doesFileExist(filePath)) {
       return Promise.reject(new KinveyError('File does not exist'));
     }
